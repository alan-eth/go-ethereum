--- conflicted
+++ resolved
@@ -587,14 +587,8 @@
 	}
 }
 
-<<<<<<< HEAD
-func (t *dialTask) needResolve() bool {
-	// 如果是静态节点并且目标节点的IP地址无效，则需要解析
-	return t.flags&staticDialedConn != 0 && !t.dest().IPAddr().IsValid()
-=======
 func (t *dialTask) isStatic() bool {
 	return t.flags&staticDialedConn != 0
->>>>>>> 06883c16
 }
 
 // resolve attempts to find the current endpoint for the destination
